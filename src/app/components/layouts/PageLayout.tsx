--- conflicted
+++ resolved
@@ -23,12 +23,8 @@
   >
     <ContentContainer className="flex flex-grow">
       <Sidebar />
-<<<<<<< HEAD
-      <div className="pl-6">{children}</div>
-=======
 
       <main className="py-4 px-8">{children}</main>
->>>>>>> ad49fed7
     </ContentContainer>
   </div>
 );
